// ----------------------------------------------------------------------------
// *********************************************
// UVM Testbench Top Module for ALU Verification
// ECE 593: Milestone 4, Group 3
// File: top.sv
// Description:
// This top-level SystemVerilog module acts as the integration point for the
// UVM-based verification of the RV32I Arithmetic Logic Unit (ALU) within a
// RISC-V 32I processor environment. It instantiates the ALU DUT and its
// interface, generates clock and reset signals, configures the UVM framework
// with the virtual interface, and launches the ALU base test to drive
// verification.
// Updated: Feb 26, 2025
// **********************************************
// ----------------------------------------------------------------------------

`include "uvm_macros.svh"
import uvm_pkg::*;
`timescale 1ns / 1ps  // Timescale set to 1ns unit, 1ps precision
`default_nettype none  // Prevents implicit net creation for safer design

module top;
    // ------------------------------------------------------------------------
    // Signals: Clock and Reset
    // Description:
    //   Declares clock and reset signals essential for DUT operation and
    //   testbench synchronization.
    // ------------------------------------------------------------------------
    logic i_clk;  // Clock signal driving the DUT
    logic i_rst_n;  // Active-low reset signal

    // ------------------------------------------------------------------------
    // Interface Instantiation: dut_if
    // Description:
    //   Creates an instance of the ALU interface, connecting clock and reset
    //   signals to facilitate DUT-testbench interaction.
    // ------------------------------------------------------------------------
    alu_if dut_if (
        .i_clk  (i_clk),
        .i_rst_n(i_rst_n)
    );

    // ------------------------------------------------------------------------
    // DUT Instantiation: rv32i_alu
    // Description:
    //   Instantiates the RV32I ALU DUT, wiring all input and output signals
    //   through the interface for verification.
    // ------------------------------------------------------------------------
    rv32i_alu DUT (
        .i_clk           (dut_if.i_clk),
        .i_rst_n         (dut_if.i_rst_n),
        .i_alu           (dut_if.i_alu),
        .i_rs1_addr      (dut_if.i_rs1_addr),
        .i_rs1           (dut_if.i_rs1),
        .i_rs2           (dut_if.i_rs2),
        .i_imm           (dut_if.i_imm),
        .i_funct3        (dut_if.i_funct3),
        .i_opcode        (dut_if.i_opcode),
        .i_exception     (dut_if.i_exception),
        .i_pc            (dut_if.i_pc),
        .i_rd_addr       (dut_if.i_rd_addr),
        .i_ce            (dut_if.i_ce),
        .i_stall         (dut_if.i_stall),
        .i_force_stall   (dut_if.i_force_stall),
        .i_flush         (dut_if.i_flush),
        .o_rs1_addr      (dut_if.o_rs1_addr),
        .o_rs1           (dut_if.o_rs1),
        .o_rs2           (dut_if.o_rs2),
        .o_imm           (dut_if.o_imm),
        .o_funct3        (dut_if.o_funct3),
        .o_opcode        (dut_if.o_opcode),
        .o_exception     (dut_if.o_exception),
        .o_y             (dut_if.o_y),
        .o_pc            (dut_if.o_pc),
        .o_next_pc       (dut_if.o_next_pc),
        .o_change_pc     (dut_if.o_change_pc),
        .o_wr_rd         (dut_if.o_wr_rd),
        .o_rd_addr       (dut_if.o_rd_addr),
        .o_rd            (dut_if.o_rd),
        .o_rd_valid      (dut_if.o_rd_valid),
        .o_stall_from_alu(dut_if.o_stall_from_alu),
        .o_ce            (dut_if.o_ce),
        .o_stall         (dut_if.o_stall),
        .o_flush         (dut_if.o_flush)
    );

    // ------------------------------------------------------------------------
    // Clock Generation
    // Description:
    //   Produces a continuous clock signal with a 10ns period (100MHz frequency)
    //   to synchronize the DUT and testbench operations.
    // ------------------------------------------------------------------------
    initial begin
        i_clk = 0;
        forever #5 i_clk = ~i_clk;  // Toggle every 5ns for 10ns period
    end

    // ------------------------------------------------------------------------
    // Reset Assertion
    // Description:
    //   Initializes the DUT with a 20ns reset pulse, asserting reset low then
    //   releasing it to begin normal operation.
    // ------------------------------------------------------------------------
    initial begin
        i_rst_n = 0;  // Start with reset active
        #20;  // Hold for 20ns
        i_rst_n = 1;  // Release reset
    end

    // ------------------------------------------------------------------------
    // UVM Configuration: Virtual Interface Registration
    // Description:
    //   Registers the virtual interface in the UVM configuration database under
    //   the key "alu_vif", using a wildcard path for accessibility across the
    //   testbench hierarchy.
    // ------------------------------------------------------------------------
    initial begin
        uvm_config_db#(virtual alu_if)::set(null, "*", "alu_vif", dut_if);
    end

    // ------------------------------------------------------------------------
    // UVM Test Execution
    // Description:
    //   Launches the UVM verification process by running the "alu_base_test"
    //   class, which orchestrates stimulus generation and DUT verification.
    // ------------------------------------------------------------------------
    initial begin
<<<<<<< HEAD
        run_test("alu_base_test");  // Execute the ALU base test
=======
		run_test("alu_base_test");
		#1000;
>>>>>>> 2ebe13dd
    end

endmodule<|MERGE_RESOLUTION|>--- conflicted
+++ resolved
@@ -125,12 +125,10 @@
     //   class, which orchestrates stimulus generation and DUT verification.
     // ------------------------------------------------------------------------
     initial begin
-<<<<<<< HEAD
-        run_test("alu_base_test");  // Execute the ALU base test
-=======
+
 		run_test("alu_base_test");
 		#1000;
->>>>>>> 2ebe13dd
+
     end
 
 endmodule