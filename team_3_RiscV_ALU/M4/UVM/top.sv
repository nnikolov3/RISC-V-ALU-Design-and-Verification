--- conflicted
+++ resolved
@@ -65,14 +65,7 @@
     end
     // Run the UVM test
     initial begin
-<<<<<<< HEAD
-
-        run_test("alu_base_test");
-        #1000;
-
-=======
 		run_test("alu_base_test");
 		#1000;
->>>>>>> 0ac4d917
     end
 endmodule