--- conflicted
+++ resolved
@@ -120,19 +120,10 @@
             drv_if.i_force_stall <= 0;
             drv_if.i_flush       <= 0;
         end else begin
-<<<<<<< HEAD
-            // ------------------------------------------------------------------------
-            // Normal Operation
-            // Description:
-            //   Drive DUT inputs with transaction values. Use a clocking block
-            //   (cb_input) if defined in the interface; otherwise, use direct
-            //   signal assignments.
-            // ------------------------------------------------------------------------
-            if (drv_if.cb_input) begin
-=======
+
             // Use clocking block if available (assumes cb_input is defined in alu_if)
 //            if (drv_if.cb_input) begin
->>>>>>> 2ebe13dd
+
                 drv_if.cb_input.i_alu         <= tx.i_alu;
                 drv_if.cb_input.i_rs1_addr    <= tx.i_rs1_addr;
                 drv_if.cb_input.i_rs1         <= tx.i_rs1;
@@ -146,13 +137,10 @@
                 drv_if.cb_input.i_stall       <= tx.i_stall;
                 drv_if.cb_input.i_force_stall <= tx.i_force_stall;
                 drv_if.cb_input.i_flush       <= tx.i_flush;
-<<<<<<< HEAD
-            end else begin
-                // Fallback to direct assignments if no clocking block exists
-=======
+
 /*            end else begin
                 // Fallback if no clocking block is defined
->>>>>>> 2ebe13dd
+
                 drv_if.i_alu         <= tx.i_alu;
                 drv_if.i_rs1_addr    <= tx.i_rs1_addr;
                 drv_if.i_rs1         <= tx.i_rs1;
@@ -165,14 +153,10 @@
                 drv_if.i_ce          <= tx.i_ce;
                 drv_if.i_stall       <= tx.i_stall;
                 drv_if.i_force_stall <= tx.i_force_stall;
-<<<<<<< HEAD
-                drv_if.i_flush       <= tx.i_flush;
-            end
 
-=======
                 drv_if.i_flush       <= tx.i_flush; 
             end */
->>>>>>> 2ebe13dd
+
         end
 
         // ------------------------------------------------------------------------
