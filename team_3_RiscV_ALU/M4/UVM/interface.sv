// ----------------------------------------------------------------------------
// *********************************************
// ALU Interface for RISC-V 32I Implementation
// ECE 593: Milestone 4, Group 3
// File: interface.sv
// Class: alu_if
// Description:
// This SystemVerilog interface defines the signal connections between the
// RV32I Arithmetic Logic Unit (ALU) and pipeline stages in a verification
// environment. It includes input signals from the controller, output signals
// to the writeback stage, clocking blocks for testbench and DUT synchronization,
// modports for DUT and testbench connectivity, and assertions for signal
// integrity. Parameterized widths allow customization of ALU operations,
// opcodes, and exceptions.
// Updated: Feb 26, 2025
// **********************************************
// ----------------------------------------------------------------------------
`include "rv32i_alu_header.sv"
`timescale 1ns / 1ps `default_nettype none
`ifndef ALU_IF_SV
`define ALU_IF_SV

interface alu_if (
<<<<<<< HEAD
    input logic i_clk,   // Main clock signal for synchronization
    input logic i_rst_n  // Active-low asynchronous reset signal
=======
    input wire i_clk,   // Main clock
    input wire i_rst_n  // Active-low asynchronous reset
>>>>>>> 2ebe13dd
);
    // ------------------------------------------------------------------------
    // Parameter Definitions
    // Description:
    //   Defines configurable parameters for ALU operation width, opcode width,
    //   and exception width. Uses values from the header file if defined;
    //   otherwise, sets default values.
    // ------------------------------------------------------------------------
    `ifdef ALU_WIDTH
        localparam ALU_WIDTH = `ALU_WIDTH;
    `else
        localparam ALU_WIDTH = 4;           // Default to 4-bit ALU operation width
    `endif

    `ifdef OPCODE_WIDTH
        localparam OPCODE_WIDTH = `OPCODE_WIDTH;
    `else
        localparam OPCODE_WIDTH = 7;        // Default to 7-bit RISC-V opcode width
    `endif

    `ifdef EXCEPTION_WIDTH
        localparam EXCEPTION_WIDTH = `EXCEPTION_WIDTH;
    `else
        localparam EXCEPTION_WIDTH = 2;     // Default to 2-bit exception width
    `endif

    // ------------------------------------------------------------------------
    // Input Signals to ALU (Driven by Controller)
    //
    // Description:
    //   Signals driven by the controller or testbench to stimulate the ALU.
    // ------------------------------------------------------------------------
    logic [ALU_WIDTH-1:0]       i_alu;         // ALU operation selection bits
    logic [4:0]                 i_rs1_addr;    // Source register 1 address (5-bit)
    logic [31:0]                i_rs1;         // Source register 1 value (32-bit)
    logic [31:0]                i_rs2;         // Source register 2 value (32-bit)
    logic [31:0]                i_imm;         // Immediate value from instruction (32-bit)
    logic [2:0]                 i_funct3;      // 3-bit function code from instruction
    logic [OPCODE_WIDTH-1:0]    i_opcode;      // Instruction opcode (parameterized width)
    logic [EXCEPTION_WIDTH-1:0] i_exception;   // Exception status from previous stages
    logic [31:0]                i_pc;          // Current program counter value (32-bit)
    logic [4:0]                 i_rd_addr;     // Destination register address (5-bit)
    logic                       i_ce;          // Clock enable signal
    logic                       i_stall;       // Pipeline stall signal from controller
    logic                       i_force_stall; // Debug/testbench-forced stall signal
    logic                       i_flush;       // Pipeline flush signal

<<<<<<< HEAD
    // ------------------------------------------------------------------------
    // Output Signals from ALU (To Writeback Stage)
    //
    // Description:
    //   Signals output by the ALU for use by the writeback stage or monitoring.
    // ------------------------------------------------------------------------
    logic [4:0]                 o_rs1_addr;        // Bypassed RS1 address (5-bit)
    logic [31:0]                o_rs1;             // Bypassed RS1 value (32-bit)
    logic [31:0]                o_rs2;             // Bypassed RS2 value (32-bit)
    logic [31:0]                o_imm;             // Bypassed immediate value (32-bit)
    logic [2:0]                 o_funct3;          // Bypassed function code (3-bit)
    logic [OPCODE_WIDTH-1:0]    o_opcode;          // Bypassed opcode (parameterized width)
=======
    ////////////////////////////////////////////////////
    // Output signals from ALU (To Writeback Stage)   //
    ////////////////////////////////////////////////////
    logic [4:0]                 o_rs1_addr;        // Bypassed RS1 address
    logic [31:0]                o_rs1;             // Bypassed RS1 value
    logic [31:0]                o_rs2;             // Bypassed RS2 value
    logic [11:0]                o_imm;             // Bypassed immediate value (32-bit)
    logic [2:0]                 o_funct3;          // Bypassed function code
    logic [OPCODE_WIDTH-1:0]    o_opcode;          // Bypassed opcode
>>>>>>> 2ebe13dd
    logic [EXCEPTION_WIDTH-1:0] o_exception;       // Propagated exception status
    logic [31:0]                o_y;               // ALU computation result (32-bit)
    logic [31:0]                o_pc;              // Current PC value (32-bit)
    logic [31:0]                o_next_pc;         // Calculated next PC for jumps/branches
    logic                       o_change_pc;       // PC change request (1 = branch/jump taken)
    logic                       o_wr_rd;           // Write enable for destination register
    logic [4:0]                 o_rd_addr;         // Destination register address (5-bit)
    logic [31:0]                o_rd;              // Data to write to destination register
    logic                       o_rd_valid;        // Destination register write valid signal
    logic                       o_stall_from_alu;  // ALU-generated stall request
    logic                       o_ce;              // Propagated clock enable signal
    logic                       o_stall;           // Combined stall signal output
    logic                       o_flush;           // Propagated flush signal

    // ------------------------------------------------------------------------
    // Clocking Block: cb_input
    // Description:
    //   Clocking block for the testbench to drive input signals to the DUT,
    //   synchronized to the positive clock edge with a 1ns output delay.
    // ------------------------------------------------------------------------
    clocking cb_input @(posedge i_clk);
        default output #1ns;  // Output delay for timing alignment
        output i_alu, i_rs1_addr, i_rs1, i_rs2, i_imm, i_funct3,
               i_opcode, i_exception, i_pc, i_rd_addr, i_ce,
               i_stall, i_force_stall, i_flush;
    endclocking

    // ------------------------------------------------------------------------
    // Clocking Block: cb_output
    // Description:
    //   Clocking block for the testbench to sample output signals from the DUT,
    //   synchronized to the positive clock edge with a 1ns input delay.
    // ------------------------------------------------------------------------
    clocking cb_output @(posedge i_clk);
        default input #1ns;   // Input delay for timing alignment
        input o_rs1_addr, o_rs1, o_rs2, o_imm, o_funct3,
              o_opcode, o_exception, o_y, o_pc, o_next_pc,
              o_change_pc, o_wr_rd, o_rd_addr, o_rd,
              o_rd_valid, o_stall_from_alu, o_ce, o_stall, o_flush;
    endclocking

    // ------------------------------------------------------------------------
    // Clocking Block: cb_dut_input
    // Description:
    //   Clocking block for the DUT to sample input signals, synchronized to the
    //   positive clock edge with a 1ns input delay.
    // ------------------------------------------------------------------------
    clocking cb_dut_input @(posedge i_clk);
        default input #1ns;   // Input delay for timing alignment
        input i_alu, i_rs1_addr, i_rs1, i_rs2, i_imm, i_funct3,
              i_opcode, i_exception, i_pc, i_rd_addr, i_ce,
              i_stall, i_force_stall, i_flush;
    endclocking

    // ------------------------------------------------------------------------
    // Modport: DUT
    // Description:
    //   Modport defining the DUT’s perspective, specifying inputs it receives
    //   and outputs it drives, along with its clocking block for input sampling.
    // ------------------------------------------------------------------------
    modport DUT (
        input  i_alu, i_rs1_addr, i_rs1, i_rs2, i_imm, i_funct3,
               i_opcode, i_exception, i_pc, i_rd_addr, i_ce,
               i_stall, i_force_stall, i_flush,
        output o_rs1_addr, o_rs1, o_rs2, o_imm, o_funct3,
               o_opcode, o_exception, o_y, o_pc, o_next_pc,
               o_change_pc, o_wr_rd, o_rd_addr, o_rd, o_rd_valid,
               o_stall_from_alu, o_ce, o_stall, o_flush,
        clocking cb_dut_input
    );

    // ------------------------------------------------------------------------
    // Modport: TB
    // Description:
    //   Modport defining the testbench’s perspective, specifying outputs it
    //   drives and inputs it monitors, along with its clocking blocks for
    //   driving and sampling.
    // ------------------------------------------------------------------------
    modport TB (
        output i_alu, i_rs1_addr, i_rs1, i_rs2, i_imm, i_funct3,
               i_opcode, i_exception, i_pc, i_rd_addr, i_ce,
               i_stall, i_force_stall, i_flush,
        input  o_rs1_addr, o_rs1, o_rs2, o_imm, o_funct3,
               o_opcode, o_exception, o_y, o_pc, o_next_pc,
               o_change_pc, o_wr_rd, o_rd_addr, o_rd, o_rd_valid,
               o_stall_from_alu, o_ce, o_stall, o_flush,
        clocking cb_input, cb_output
    );

    // ------------------------------------------------------------------------
    // Assertions: Signal Integrity Checks
    // Description:
    //   Defines properties to ensure proper signal behavior, with UVM-aware
    //   error reporting if available, and fallback to standard $error otherwise.
    // ------------------------------------------------------------------------
    `ifdef UVM
        // Assertion 1: Stall and flush should not be asserted simultaneously
        property stall_flush_conflict;
            @(posedge i_clk) disable iff (!i_rst_n)
            !(i_stall && i_flush);
        endproperty
        assert property (stall_flush_conflict)
            else `uvm_error("IF", "Stall and flush asserted simultaneously");

        // Assertion 2: Clock enable should not be asserted during reset
        property ce_during_reset;
            @(posedge i_clk)
            !i_rst_n |-> !i_ce;
        endproperty
        assert property (ce_during_reset)
            else `uvm_error("IF", "Clock enable asserted during reset");
    `else
        // Fallback assertions without UVM
        property stall_flush_conflict;
            @(posedge i_clk) disable iff (!i_rst_n)
            !(i_stall && i_flush);
        endproperty
        assert property (stall_flush_conflict)
            else $error("Stall and flush asserted simultaneously");

        property ce_during_reset;
            @(posedge i_clk)
            !i_rst_n |-> !i_ce;
        endproperty
        assert property (ce_during_reset)
            else $error("Clock enable asserted during reset");
    `endif

endinterface
`endif<|MERGE_RESOLUTION|>--- conflicted
+++ resolved
@@ -21,13 +21,10 @@
 `define ALU_IF_SV
 
 interface alu_if (
-<<<<<<< HEAD
-    input logic i_clk,   // Main clock signal for synchronization
-    input logic i_rst_n  // Active-low asynchronous reset signal
-=======
+
     input wire i_clk,   // Main clock
     input wire i_rst_n  // Active-low asynchronous reset
->>>>>>> 2ebe13dd
+
 );
     // ------------------------------------------------------------------------
     // Parameter Definitions
@@ -75,20 +72,8 @@
     logic                       i_force_stall; // Debug/testbench-forced stall signal
     logic                       i_flush;       // Pipeline flush signal
 
-<<<<<<< HEAD
-    // ------------------------------------------------------------------------
-    // Output Signals from ALU (To Writeback Stage)
-    //
-    // Description:
-    //   Signals output by the ALU for use by the writeback stage or monitoring.
-    // ------------------------------------------------------------------------
-    logic [4:0]                 o_rs1_addr;        // Bypassed RS1 address (5-bit)
-    logic [31:0]                o_rs1;             // Bypassed RS1 value (32-bit)
-    logic [31:0]                o_rs2;             // Bypassed RS2 value (32-bit)
-    logic [31:0]                o_imm;             // Bypassed immediate value (32-bit)
-    logic [2:0]                 o_funct3;          // Bypassed function code (3-bit)
-    logic [OPCODE_WIDTH-1:0]    o_opcode;          // Bypassed opcode (parameterized width)
-=======
+
+
     ////////////////////////////////////////////////////
     // Output signals from ALU (To Writeback Stage)   //
     ////////////////////////////////////////////////////
@@ -98,7 +83,6 @@
     logic [11:0]                o_imm;             // Bypassed immediate value (32-bit)
     logic [2:0]                 o_funct3;          // Bypassed function code
     logic [OPCODE_WIDTH-1:0]    o_opcode;          // Bypassed opcode
->>>>>>> 2ebe13dd
     logic [EXCEPTION_WIDTH-1:0] o_exception;       // Propagated exception status
     logic [31:0]                o_y;               // ALU computation result (32-bit)
     logic [31:0]                o_pc;              // Current PC value (32-bit)
