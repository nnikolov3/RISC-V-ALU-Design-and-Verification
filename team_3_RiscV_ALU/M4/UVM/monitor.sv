--- conflicted
+++ resolved
@@ -1,4 +1,4 @@
-<<<<<<< HEAD
+
 // ----------------------------------------------------------------------------
 // Class: alu_monitor
 // ECE 593
@@ -15,13 +15,9 @@
 // Updated: Feb 26, 2025
 // ----------------------------------------------------------------------------
 
-`ifndef ALU_MONITOR_SV
-`define ALU_MONITOR_SV
-=======
 `ifndef UVM_MONITOR_SV
 `define UVM_MONITOR_SV
 
->>>>>>> 2ebe13dd
 `include "uvm_macros.svh"
 import uvm_pkg::*;
 `include "rv32i_alu_header.sv"
@@ -42,40 +38,6 @@
     //   Registers the monitor with the UVM factory for dynamic instantiation.
     // ------------------------------------------------------------------------
     `uvm_component_utils(alu_monitor)
-<<<<<<< HEAD
-
-    // ------------------------------------------------------------------------
-    // Members: Interface and Analysis Port
-    // Description:
-    //   - vif: Virtual interface to access DUT signals.
-    //   - ap: Analysis port to broadcast captured transactions to subscribers.
-    // ------------------------------------------------------------------------
-    virtual alu_if                   vif;  // Virtual interface for DUT signal access
-    uvm_analysis_port #(transaction) ap;  // Port to send transactions to other components
-
-    // ------------------------------------------------------------------------
-    // Constructor: new
-    // Description:
-    //   Initializes the monitor with a name and parent, and creates the analysis port.
-    // Arguments:
-    //   - name: String identifier for the monitor instance
-    //   - parent: Parent UVM component in the hierarchy
-    // ------------------------------------------------------------------------
-    function new(string name, uvm_component parent);
-        super.new(name, parent);
-        ap = new("ap", this);  // Instantiate the analysis port
-    endfunction
-
-    // ------------------------------------------------------------------------
-    // Function: build_phase
-    // Description:
-    //   Retrieves the virtual interface from the UVM configuration database
-    //   during the build phase. Fails simulation if the interface is not found.
-    // Arguments:
-    //   - phase: UVM phase object for synchronization
-    // ------------------------------------------------------------------------
-    function void build_phase(uvm_phase phase);
-=======
     
     // Virtual interface to access DUT signals
     virtual alu_if vif;
@@ -104,7 +66,7 @@
     //   database. If the interface is not set, an error is raised.
     //-------------------------------------------------------------------------
     virtual function void build_phase(uvm_phase phase);
->>>>>>> 2ebe13dd
+
         super.build_phase(phase);
         `uvm_info("MONITOR", "Build phase", UVM_HIGH)
         
@@ -115,20 +77,7 @@
         end
 
     endfunction
-<<<<<<< HEAD
 
-    // ------------------------------------------------------------------------
-    // Task: run_phase
-    // Description:
-    //   Main execution loop of the monitor. Continuously samples ALU input and
-    //   output signals on each clock cycle, constructs transactions, and
-    //   broadcasts them via the analysis port. Logs captured transactions for
-    //   debugging at high verbosity.
-    // Arguments:
-    //   - phase: UVM phase object for synchronization
-    // ------------------------------------------------------------------------
-    task run_phase(uvm_phase phase);
-=======
     
     //-------------------------------------------------------------------------
     // Task: run_phase
@@ -140,73 +89,11 @@
     //   object, which is sent to the scoreboard.
     //-------------------------------------------------------------------------
     virtual task run_phase(uvm_phase phase);
->>>>>>> 2ebe13dd
+
         transaction tx;
         `uvm_info("MONITOR", "Monitor started", UVM_MEDIUM)
         
         forever begin
-<<<<<<< HEAD
-            // Synchronize sampling with the positive clock edge
-            @(posedge vif.i_clk);
-            // Create a new transaction instance
-            tx                  = transaction::type_id::create("tx");
-
-            // ------------------------------------------------------------------------
-            // Input Sampling
-            // Description:
-            //   Samples input signals from the DUT using the cb_input clocking block.
-            // ------------------------------------------------------------------------
-            tx.i_rst_n          = vif.cb_input.i_rst_n;
-            tx.i_alu            = vif.cb_input.i_alu;
-            tx.i_rs1_addr       = vif.cb_input.i_rs1_addr;
-            tx.i_rs1            = vif.cb_input.i_rs1;
-            tx.i_rs2            = vif.cb_input.i_rs2;
-            tx.i_imm            = vif.cb_input.i_imm;
-            tx.i_funct3         = vif.cb_input.i_funct3;
-            tx.i_opcode         = vif.cb_input.i_opcode;
-            tx.i_exception      = vif.cb_input.i_exception;
-            tx.i_pc             = vif.cb_input.i_pc;
-            tx.i_rd_addr        = vif.cb_input.i_rd_addr;
-            tx.i_ce             = vif.cb_input.i_ce;
-            tx.i_stall          = vif.cb_input.i_stall;
-            tx.i_force_stall    = vif.cb_input.i_force_stall;
-            tx.i_flush          = vif.cb_input.i_flush;
-
-            // ------------------------------------------------------------------------
-            // Output Sampling
-            // Description:
-            //   Samples output signals from the DUT using the cb_output clocking block.
-            // ------------------------------------------------------------------------
-            tx.o_rs1_addr       = vif.cb_output.o_rs1_addr;
-            tx.o_rs1            = vif.cb_output.o_rs1;
-            tx.o_rs2            = vif.cb_output.o_rs2;
-            tx.o_imm            = vif.cb_output.o_imm;
-            tx.o_funct3         = vif.cb_output.o_funct3;
-            tx.o_opcode         = vif.cb_output.o_opcode;
-            tx.o_exception      = vif.cb_output.o_exception;
-            tx.o_y              = vif.cb_output.o_y;
-            tx.o_pc             = vif.cb_output.o_pc;
-            tx.o_next_pc        = vif.cb_output.o_next_pc;
-            tx.o_change_pc      = vif.cb_output.o_change_pc;
-            tx.o_wr_rd          = vif.cb_output.o_wr_rd;
-            tx.o_rd_addr        = vif.cb_output.o_rd_addr;
-            tx.o_rd             = vif.cb_output.o_rd;
-            tx.o_rd_valid       = vif.cb_output.o_rd_valid;
-            tx.o_stall_from_alu = vif.cb_output.o_stall_from_alu;
-            tx.o_ce             = vif.cb_output.o_ce;
-            tx.o_stall          = vif.cb_output.o_stall;
-            tx.o_flush          = vif.cb_output.o_flush;
-
-            // ------------------------------------------------------------------------
-            // Transaction Broadcast
-            // Description:
-            //   Sends the completed transaction to subscribers via the analysis port
-            //   and logs it for debugging at high verbosity.
-            // ------------------------------------------------------------------------
-            ap.write(tx);
-            `uvm_info("MONITOR", $sformatf("Captured transaction: %s", tx.convert2string()),
-                      UVM_HIGH)
-=======
             @(posedge vif.i_clk); // Wait for the next clock edge
             tx = transaction::type_id::create("tx", this);
             wait (vif.i_ce) begin
@@ -257,7 +144,7 @@
                 // Send the transaction to the scoreboard
             mon2scb.write(tx);
 
->>>>>>> 2ebe13dd
+
         end
 
     endtask
